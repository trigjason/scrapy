--- conflicted
+++ resolved
@@ -1,11 +1,5 @@
-<<<<<<< HEAD
-import os
-=======
->>>>>>> 74627033
 import logging
 from collections import defaultdict
-
-import six
 
 from scrapy.exceptions import NotConfigured
 from scrapy.http import Response
