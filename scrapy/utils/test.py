"""
This module contains some assorted functions used in tests
"""

import asyncio
import os
from importlib import import_module
from pathlib import Path
from posixpath import split
from typing import Any, Coroutine, Dict, List, Optional, Tuple, Type
from unittest import TestCase, mock

from twisted.internet.defer import Deferred
from twisted.trial.unittest import SkipTest

from scrapy import Spider
from scrapy.crawler import Crawler
from scrapy.utils.boto import is_botocore_available


def assert_gcs_environ() -> None:
    if "GCS_PROJECT_ID" not in os.environ:
        raise SkipTest("GCS_PROJECT_ID not found")


def skip_if_no_boto() -> None:
    if not is_botocore_available():
        raise SkipTest("missing botocore library")


def get_gcs_content_and_delete(
    bucket: Any, path: str
) -> Tuple[bytes, List[Dict[str, str]], Any]:
    from google.cloud import storage

    client = storage.Client(project=os.environ.get("GCS_PROJECT_ID"))
    bucket = client.get_bucket(bucket)
    blob = bucket.get_blob(path)
    content = blob.download_as_string()
    acl = list(blob.acl)  # loads acl before it will be deleted
    bucket.delete_blob(path)
    return content, acl, blob


def get_ftp_content_and_delete(
    path: str,
    host: str,
    port: int,
    username: str,
    password: str,
    use_active_mode: bool = False,
) -> bytes:
    from ftplib import FTP

    ftp = FTP()
    ftp.connect(host, port)
    ftp.login(username, password)
    if use_active_mode:
        ftp.set_pasv(False)
    ftp_data: List[bytes] = []

    def buffer_data(data: bytes) -> None:
        ftp_data.append(data)

    ftp.retrbinary(f"RETR {path}", buffer_data)
    dirname, filename = split(path)
    ftp.cwd(dirname)
    ftp.delete(filename)
    return b"".join(ftp_data)


<<<<<<< HEAD
def get_crawler(spidercls=None, settings_dict=None, prevent_warnings=True, addons=None):
=======
def get_crawler(
    spidercls: Optional[Type[Spider]] = None,
    settings_dict: Optional[Dict[str, Any]] = None,
    prevent_warnings: bool = True,
) -> Crawler:
>>>>>>> 51057421
    """Return an unconfigured Crawler object. If settings_dict is given, it
    will be used to populate the crawler settings with a project level
    priority.
    """
    from scrapy.crawler import CrawlerRunner
    from scrapy.spiders import Spider

    # Set by default settings that prevent deprecation warnings.
    settings = {}
    if prevent_warnings:
        settings["REQUEST_FINGERPRINTER_IMPLEMENTATION"] = "2.7"
    settings.update(settings_dict or {})
    runner = CrawlerRunner(settings, addons)
    return runner.create_crawler(spidercls or Spider)


def get_pythonpath() -> str:
    """Return a PYTHONPATH suitable to use in processes so that they find this
    installation of Scrapy"""
    scrapy_path = import_module("scrapy").__path__[0]
    return str(Path(scrapy_path).parent) + os.pathsep + os.environ.get("PYTHONPATH", "")


def get_testenv() -> Dict[str, str]:
    """Return a OS environment dict suitable to fork processes that need to import
    this installation of Scrapy, instead of a system installed one.
    """
    env = os.environ.copy()
    env["PYTHONPATH"] = get_pythonpath()
    return env


def assert_samelines(
    testcase: TestCase, text1: str, text2: str, msg: Optional[str] = None
) -> None:
    """Asserts text1 and text2 have the same lines, ignoring differences in
    line endings between platforms
    """
    testcase.assertEqual(text1.splitlines(), text2.splitlines(), msg)


def get_from_asyncio_queue(value: Any) -> Coroutine:
    q: asyncio.Queue = asyncio.Queue()
    getter = q.get()
    q.put_nowait(value)
    return getter


def mock_google_cloud_storage() -> Tuple[Any, Any, Any]:
    """Creates autospec mocks for google-cloud-storage Client, Bucket and Blob
    classes and set their proper return values.
    """
    from google.cloud.storage import Blob, Bucket, Client

    client_mock = mock.create_autospec(Client)

    bucket_mock = mock.create_autospec(Bucket)
    client_mock.get_bucket.return_value = bucket_mock

    blob_mock = mock.create_autospec(Blob)
    bucket_mock.blob.return_value = blob_mock

    return (client_mock, bucket_mock, blob_mock)


def get_web_client_agent_req(url: str) -> Deferred:
    from twisted.internet import reactor
    from twisted.web.client import Agent  # imports twisted.internet.reactor

    agent = Agent(reactor)
    return agent.request(b"GET", url.encode("utf-8"))<|MERGE_RESOLUTION|>--- conflicted
+++ resolved
@@ -69,15 +69,12 @@
     return b"".join(ftp_data)
 
 
-<<<<<<< HEAD
-def get_crawler(spidercls=None, settings_dict=None, prevent_warnings=True, addons=None):
-=======
 def get_crawler(
     spidercls: Optional[Type[Spider]] = None,
     settings_dict: Optional[Dict[str, Any]] = None,
     prevent_warnings: bool = True,
+    addons=None,
 ) -> Crawler:
->>>>>>> 51057421
     """Return an unconfigured Crawler object. If settings_dict is given, it
     will be used to populate the crawler settings with a project level
     priority.
