"""
This module contains some assorted functions used in tests
"""

import asyncio
import os
from importlib import import_module
from pathlib import Path
from posixpath import split
from unittest import mock

from twisted.trial.unittest import SkipTest

from scrapy.utils.boto import is_botocore_available


def assert_gcs_environ():
    if "GCS_PROJECT_ID" not in os.environ:
        raise SkipTest("GCS_PROJECT_ID not found")


def skip_if_no_boto():
    if not is_botocore_available():
        raise SkipTest("missing botocore library")


def get_gcs_content_and_delete(bucket, path):
    from google.cloud import storage

    client = storage.Client(project=os.environ.get("GCS_PROJECT_ID"))
    bucket = client.get_bucket(bucket)
    blob = bucket.get_blob(path)
    content = blob.download_as_string()
    acl = list(blob.acl)  # loads acl before it will be deleted
    bucket.delete_blob(path)
    return content, acl, blob

<<<<<<< HEAD
def get_crawler(spidercls=None, settings_dict=None, addons=None):
=======

def get_ftp_content_and_delete(
    path, host, port, username, password, use_active_mode=False
):
    from ftplib import FTP

    ftp = FTP()
    ftp.connect(host, port)
    ftp.login(username, password)
    if use_active_mode:
        ftp.set_pasv(False)
    ftp_data = []

    def buffer_data(data):
        ftp_data.append(data)

    ftp.retrbinary(f"RETR {path}", buffer_data)
    dirname, filename = split(path)
    ftp.cwd(dirname)
    ftp.delete(filename)
    return "".join(ftp_data)


def get_crawler(spidercls=None, settings_dict=None, prevent_warnings=True):
>>>>>>> d2e7f6e2
    """Return an unconfigured Crawler object. If settings_dict is given, it
    will be used to populate the crawler settings with a project level
    priority.
    """
    from scrapy.crawler import CrawlerRunner
    from scrapy.spiders import Spider

<<<<<<< HEAD
    runner = CrawlerRunner(settings_dict, addons)
=======
    # Set by default settings that prevent deprecation warnings.
    settings = {}
    if prevent_warnings:
        settings["REQUEST_FINGERPRINTER_IMPLEMENTATION"] = "2.7"
    settings.update(settings_dict or {})
    runner = CrawlerRunner(settings)
>>>>>>> d2e7f6e2
    return runner.create_crawler(spidercls or Spider)


def get_pythonpath() -> str:
    """Return a PYTHONPATH suitable to use in processes so that they find this
    installation of Scrapy"""
    scrapy_path = import_module("scrapy").__path__[0]
    return str(Path(scrapy_path).parent) + os.pathsep + os.environ.get("PYTHONPATH", "")


def get_testenv():
    """Return a OS environment dict suitable to fork processes that need to import
    this installation of Scrapy, instead of a system installed one.
    """
    env = os.environ.copy()
    env["PYTHONPATH"] = get_pythonpath()
    return env


def assert_samelines(testcase, text1, text2, msg=None):
    """Asserts text1 and text2 have the same lines, ignoring differences in
    line endings between platforms
    """
    testcase.assertEqual(text1.splitlines(), text2.splitlines(), msg)


def get_from_asyncio_queue(value):
    q = asyncio.Queue()
    getter = q.get()
    q.put_nowait(value)
    return getter


def mock_google_cloud_storage():
    """Creates autospec mocks for google-cloud-storage Client, Bucket and Blob
    classes and set their proper return values.
    """
    from google.cloud.storage import Blob, Bucket, Client

    client_mock = mock.create_autospec(Client)

    bucket_mock = mock.create_autospec(Bucket)
    client_mock.get_bucket.return_value = bucket_mock

    blob_mock = mock.create_autospec(Blob)
    bucket_mock.blob.return_value = blob_mock

    return (client_mock, bucket_mock, blob_mock)


def get_web_client_agent_req(url):
    from twisted.internet import reactor
    from twisted.web.client import Agent  # imports twisted.internet.reactor

    agent = Agent(reactor)
    return agent.request(b"GET", url.encode("utf-8"))<|MERGE_RESOLUTION|>--- conflicted
+++ resolved
@@ -35,9 +35,6 @@
     bucket.delete_blob(path)
     return content, acl, blob
 
-<<<<<<< HEAD
-def get_crawler(spidercls=None, settings_dict=None, addons=None):
-=======
 
 def get_ftp_content_and_delete(
     path, host, port, username, password, use_active_mode=False
@@ -61,8 +58,7 @@
     return "".join(ftp_data)
 
 
-def get_crawler(spidercls=None, settings_dict=None, prevent_warnings=True):
->>>>>>> d2e7f6e2
+def get_crawler(spidercls=None, settings_dict=None, prevent_warnings=True, addons=None):
     """Return an unconfigured Crawler object. If settings_dict is given, it
     will be used to populate the crawler settings with a project level
     priority.
@@ -70,16 +66,12 @@
     from scrapy.crawler import CrawlerRunner
     from scrapy.spiders import Spider
 
-<<<<<<< HEAD
-    runner = CrawlerRunner(settings_dict, addons)
-=======
     # Set by default settings that prevent deprecation warnings.
     settings = {}
     if prevent_warnings:
         settings["REQUEST_FINGERPRINTER_IMPLEMENTATION"] = "2.7"
     settings.update(settings_dict or {})
-    runner = CrawlerRunner(settings)
->>>>>>> d2e7f6e2
+    runner = CrawlerRunner(settings, addons)
     return runner.create_crawler(spidercls or Spider)
 
 
