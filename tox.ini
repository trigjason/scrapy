--- conflicted
+++ resolved
@@ -95,15 +95,7 @@
 changedir = {[docs]changedir}
 deps = {[docs]deps}
 commands =
-<<<<<<< HEAD
     sphinx-build -W -b linkcheck . {envtmpdir}/linkcheck
-
-[testenv:py38-extra-deps]
-basepython = python3.8
-deps =
-    {[testenv]deps}
-    reppy
-    robotexclusionrulesparser
 
 [asyncio]
 commands =
@@ -117,7 +109,4 @@
 [testenv:py38-asyncio]
 basepython = python3.8
 deps = {[testenv]deps}
-commands = {[asyncio]commands}
-=======
-    sphinx-build -W -b linkcheck . {envtmpdir}/linkcheck
->>>>>>> fb3fb17c
+commands = {[asyncio]commands}