--- conflicted
+++ resolved
@@ -484,13 +484,7 @@
     @mark.only_asyncio()
     @defer.inlineCallbacks
     def test_async_def_asyncgen_parse(self):
-<<<<<<< HEAD
-        crawler = self.runner.create_crawler(AsyncDefAsyncioGenSpider)
-        with LogCapture() as log:
-            yield crawler.crawl(self.mockserver.url("/status?n=200"), mockserver=self.mockserver)
-=======
         log, _, stats = yield self._run_spider(AsyncDefAsyncioGenSpider)
->>>>>>> be655b85
         self.assertIn("Got response 200", str(log))
         itemcount = stats.get_value('item_scraped_count')
         self.assertEqual(itemcount, 1)
@@ -498,19 +492,7 @@
     @mark.only_asyncio()
     @defer.inlineCallbacks
     def test_async_def_asyncgen_parse_loop(self):
-<<<<<<< HEAD
-        items = []
-
-        def _on_item_scraped(item):
-            items.append(item)
-
-        crawler = self.runner.create_crawler(AsyncDefAsyncioGenLoopSpider)
-        crawler.signals.connect(_on_item_scraped, signals.item_scraped)
-        with LogCapture() as log:
-            yield crawler.crawl(self.mockserver.url("/status?n=200"), mockserver=self.mockserver)
-=======
         log, items, stats = yield self._run_spider(AsyncDefAsyncioGenLoopSpider)
->>>>>>> be655b85
         self.assertIn("Got response 200", str(log))
         itemcount = stats.get_value('item_scraped_count')
         self.assertEqual(itemcount, 10)
@@ -520,20 +502,8 @@
     @mark.only_asyncio()
     @defer.inlineCallbacks
     def test_async_def_asyncgen_parse_complex(self):
-<<<<<<< HEAD
-        items = []
-
-        def _on_item_scraped(item):
-            items.append(item)
-
-        crawler = self.runner.create_crawler(AsyncDefAsyncioGenComplexSpider)
-        crawler.signals.connect(_on_item_scraped, signals.item_scraped)
-        yield crawler.crawl(mockserver=self.mockserver)
-        itemcount = crawler.stats.get_value('item_scraped_count')
-=======
         _, items, stats = yield self._run_spider(AsyncDefAsyncioGenComplexSpider)
         itemcount = stats.get_value('item_scraped_count')
->>>>>>> be655b85
         self.assertEqual(itemcount, 156)
         # some random items
         for i in [1, 4, 21, 22, 207, 311]:
