import hashlib
import io
import random
from shutil import rmtree
from tempfile import mkdtemp
<<<<<<< HEAD
from unittest import skipIf
from warnings import catch_warnings
=======
import dataclasses
>>>>>>> 9fbd819b

import attr
from itemadapter import ItemAdapter
from twisted.trial import unittest

from scrapy.exceptions import ScrapyDeprecationWarning
from scrapy.http import Request, Response
from scrapy.item import Field, Item
from scrapy.pipelines.images import ImagesPipeline, NoimagesDrop
from scrapy.settings import Settings
from scrapy.utils.python import to_bytes


try:
    from PIL import Image
except ImportError:
    skip_pillow = 'Missing Python Imaging Library, install https://pypi.python.org/pypi/Pillow'
else:
    encoders = {'jpeg_encoder', 'jpeg_decoder'}
    if not encoders.issubset(set(Image.core.__dict__)):
        skip_pillow = 'Missing JPEG encoders'
    else:
        skip_pillow = None


def _mocked_download_func(request, info):
    response = request.meta.get('response')
    return response() if callable(response) else response


class ImagesPipelineTestCase(unittest.TestCase):

    skip = skip_pillow

    def setUp(self):
        self.tempdir = mkdtemp()
        self.pipeline = ImagesPipeline(self.tempdir, download_func=_mocked_download_func)

    def tearDown(self):
        rmtree(self.tempdir)

    def test_file_path(self):
        file_path = self.pipeline.file_path
        self.assertEqual(
            file_path(Request("https://dev.mydeco.com/mydeco.gif")),
            'full/3fd165099d8e71b8a48b2683946e64dbfad8b52d.jpg')
        self.assertEqual(
            file_path(Request("http://www.maddiebrown.co.uk///catalogue-items//image_54642_12175_95307.jpg")),
            'full/0ffcd85d563bca45e2f90becd0ca737bc58a00b2.jpg')
        self.assertEqual(
            file_path(Request("https://dev.mydeco.com/two/dirs/with%20spaces%2Bsigns.gif")),
            'full/b250e3a74fff2e4703e310048a5b13eba79379d2.jpg')
        self.assertEqual(
            file_path(Request("http://www.dfsonline.co.uk/get_prod_image.php?img=status_0907_mdm.jpg")),
            'full/4507be485f38b0da8a0be9eb2e1dfab8a19223f2.jpg')
        self.assertEqual(
            file_path(Request("http://www.dorma.co.uk/images/product_details/2532/")),
            'full/97ee6f8a46cbbb418ea91502fd24176865cf39b2.jpg')
        self.assertEqual(
            file_path(Request("http://www.dorma.co.uk/images/product_details/2532")),
            'full/244e0dd7d96a3b7b01f54eded250c9e272577aa1.jpg')
        self.assertEqual(
            file_path(Request("http://www.dorma.co.uk/images/product_details/2532"),
                      response=Response("http://www.dorma.co.uk/images/product_details/2532"),
                      info=object()),
            'full/244e0dd7d96a3b7b01f54eded250c9e272577aa1.jpg')

    def test_thumbnail_name(self):
        thumb_path = self.pipeline.thumb_path
        name = '50'
        self.assertEqual(thumb_path(Request("file:///tmp/foo.jpg"), name),
                         'thumbs/50/38a86208c36e59d4404db9e37ce04be863ef0335.jpg')
        self.assertEqual(thumb_path(Request("file://foo.png"), name),
                         'thumbs/50/e55b765eba0ec7348e50a1df496040449071b96a.jpg')
        self.assertEqual(thumb_path(Request("file:///tmp/foo"), name),
                         'thumbs/50/0329ad83ebb8e93ea7c7906d46e9ed55f7349a50.jpg')
        self.assertEqual(thumb_path(Request("file:///tmp/some.name/foo"), name),
                         'thumbs/50/850233df65a5b83361798f532f1fc549cd13cbe9.jpg')
        self.assertEqual(thumb_path(Request("file:///tmp/some.name/foo"), name,
                                    response=Response("file:///tmp/some.name/foo"),
                                    info=object()),
                         'thumbs/50/850233df65a5b83361798f532f1fc549cd13cbe9.jpg')

    def test_thumbnail_name_from_item(self):
        """
        Custom thumbnail name based on item data, overriding default implementation
        """

        class CustomImagesPipeline(ImagesPipeline):
            def thumb_path(self, request, thumb_id, response=None, info=None, item=None):
                return f"thumb/{thumb_id}/{item.get('path')}"

        thumb_path = CustomImagesPipeline.from_settings(Settings(
            {'IMAGES_STORE': self.tempdir}
        )).thumb_path
        item = dict(path='path-to-store-file')
        request = Request("http://example.com")
        self.assertEqual(thumb_path(request, 'small', item=item), 'thumb/small/path-to-store-file')

    def test_convert_image(self):
        SIZE = (100, 100)
        # straigh forward case: RGB and JPEG
        COLOUR = (0, 127, 255)
        im = _create_image('JPEG', 'RGB', SIZE, COLOUR)
        converted, _ = self.pipeline.convert_image(im)
        self.assertEqual(converted.mode, 'RGB')
        self.assertEqual(converted.getcolors(), [(10000, COLOUR)])

        # check that thumbnail keep image ratio
        thumbnail, _ = self.pipeline.convert_image(converted, size=(10, 25))
        self.assertEqual(thumbnail.mode, 'RGB')
        self.assertEqual(thumbnail.size, (10, 10))

        # transparency case: RGBA and PNG
        COLOUR = (0, 127, 255, 50)
        im = _create_image('PNG', 'RGBA', SIZE, COLOUR)
        converted, _ = self.pipeline.convert_image(im)
        self.assertEqual(converted.mode, 'RGB')
        self.assertEqual(converted.getcolors(), [(10000, (205, 230, 255))])

        # transparency case with palette: P and PNG
        COLOUR = (0, 127, 255, 50)
        im = _create_image('PNG', 'RGBA', SIZE, COLOUR)
        im = im.convert('P')
        converted, _ = self.pipeline.convert_image(im)
        self.assertEqual(converted.mode, 'RGB')
        self.assertEqual(converted.getcolors(), [(10000, (205, 230, 255))])


class DeprecatedImagesPipeline(ImagesPipeline):
    def file_key(self, url):
        return self.image_key(url)

    def image_key(self, url):
        image_guid = hashlib.sha1(to_bytes(url)).hexdigest()
        return f'empty/{image_guid}.jpg'

    def thumb_key(self, url, thumb_id):
        thumb_guid = hashlib.sha1(to_bytes(url)).hexdigest()
        return f'thumbsup/{thumb_id}/{thumb_guid}.jpg'


class ImagesPipelineTestCaseFieldsMixin:

    skip = skip_pillow

    def test_item_fields_default(self):
        url = 'http://www.example.com/images/1.jpg'
        item = self.item_class(name='item1', image_urls=[url])
        pipeline = ImagesPipeline.from_settings(Settings({'IMAGES_STORE': 's3://example/images/'}))
        requests = list(pipeline.get_media_requests(item, None))
        self.assertEqual(requests[0].url, url)
        results = [(True, {'url': url})]
        item = pipeline.item_completed(results, item, None)
        images = ItemAdapter(item).get("images")
        self.assertEqual(images, [results[0][1]])
        self.assertIsInstance(item, self.item_class)

    def test_item_fields_override_settings(self):
        url = 'http://www.example.com/images/1.jpg'
        item = self.item_class(name='item1', custom_image_urls=[url])
        pipeline = ImagesPipeline.from_settings(Settings({
            'IMAGES_STORE': 's3://example/images/',
            'IMAGES_URLS_FIELD': 'custom_image_urls',
            'IMAGES_RESULT_FIELD': 'custom_images'
        }))
        requests = list(pipeline.get_media_requests(item, None))
        self.assertEqual(requests[0].url, url)
        results = [(True, {'url': url})]
        item = pipeline.item_completed(results, item, None)
        custom_images = ItemAdapter(item).get("custom_images")
        self.assertEqual(custom_images, [results[0][1]])
        self.assertIsInstance(item, self.item_class)


class ImagesPipelineTestCaseFieldsDict(ImagesPipelineTestCaseFieldsMixin, unittest.TestCase):
    item_class = dict


class ImagesPipelineTestItem(Item):
    name = Field()
    # default fields
    image_urls = Field()
    images = Field()
    # overridden fields
    custom_image_urls = Field()
    custom_images = Field()


class ImagesPipelineTestCaseFieldsItem(ImagesPipelineTestCaseFieldsMixin, unittest.TestCase):
    item_class = ImagesPipelineTestItem


@dataclasses.dataclass
class ImagesPipelineTestDataClass:
    name: str
    # default fields
    image_urls: list = dataclasses.field(default_factory=list)
    images: list = dataclasses.field(default_factory=list)
    # overridden fields
    custom_image_urls: list = dataclasses.field(default_factory=list)
    custom_images: list = dataclasses.field(default_factory=list)


class ImagesPipelineTestCaseFieldsDataClass(ImagesPipelineTestCaseFieldsMixin, unittest.TestCase):
    item_class = ImagesPipelineTestDataClass


@attr.s
class ImagesPipelineTestAttrsItem:
    name = attr.ib(default="")
    # default fields
    image_urls = attr.ib(default=lambda: [])
    images = attr.ib(default=lambda: [])
    # overridden fields
    custom_image_urls = attr.ib(default=lambda: [])
    custom_images = attr.ib(default=lambda: [])


class ImagesPipelineTestCaseFieldsAttrsItem(ImagesPipelineTestCaseFieldsMixin, unittest.TestCase):
    item_class = ImagesPipelineTestAttrsItem


class ImagesPipelineTestCaseCustomSettings(unittest.TestCase):

    skip = skip_pillow

    img_cls_attribute_names = [
        # Pipeline attribute names with corresponding setting names.
        ("EXPIRES", "IMAGES_EXPIRES"),
        ("MIN_WIDTH", "IMAGES_MIN_WIDTH"),
        ("MIN_HEIGHT", "IMAGES_MIN_HEIGHT"),
        ("IMAGES_URLS_FIELD", "IMAGES_URLS_FIELD"),
        ("IMAGES_RESULT_FIELD", "IMAGES_RESULT_FIELD"),
        ("THUMBS", "IMAGES_THUMBS")
    ]

    # This should match what is defined in ImagesPipeline.
    default_pipeline_settings = dict(
        MIN_WIDTH=0,
        MIN_HEIGHT=0,
        EXPIRES=90,
        THUMBS={},
        IMAGES_URLS_FIELD='image_urls',
        IMAGES_RESULT_FIELD='images'
    )

    def setUp(self):
        self.tempdir = mkdtemp()

    def tearDown(self):
        rmtree(self.tempdir)

    def _generate_fake_settings(self, prefix=None):
        """
        :param prefix: string for setting keys
        :return: dictionary of image pipeline settings
        """

        def random_string():
            return "".join([chr(random.randint(97, 123)) for _ in range(10)])

        settings = {
            "IMAGES_EXPIRES": random.randint(100, 1000),
            "IMAGES_STORE": self.tempdir,
            "IMAGES_RESULT_FIELD": random_string(),
            "IMAGES_URLS_FIELD": random_string(),
            "IMAGES_MIN_WIDTH": random.randint(1, 1000),
            "IMAGES_MIN_HEIGHT": random.randint(1, 1000),
            "IMAGES_THUMBS": {
                'small': (random.randint(1, 1000), random.randint(1, 1000)),
                'big': (random.randint(1, 1000), random.randint(1, 1000))
            }
        }
        if not prefix:
            return settings

        return {prefix.upper() + "_" + k if k != "IMAGES_STORE" else k: v for k, v in settings.items()}

    def _generate_fake_pipeline_subclass(self):
        """
        :return: ImagePipeline class will all uppercase attributes set.
        """
        class UserDefinedImagePipeline(ImagesPipeline):
            # Values should be in different range than fake_settings.
            MIN_WIDTH = random.randint(1000, 2000)
            MIN_HEIGHT = random.randint(1000, 2000)
            THUMBS = {
                'small': (random.randint(1000, 2000), random.randint(1000, 2000)),
                'big': (random.randint(1000, 2000), random.randint(1000, 2000))
            }
            EXPIRES = random.randint(1000, 2000)
            IMAGES_URLS_FIELD = "field_one"
            IMAGES_RESULT_FIELD = "field_two"

        return UserDefinedImagePipeline

    def test_different_settings_for_different_instances(self):
        """
        If there are two instances of ImagesPipeline class with different settings, they should
        have different settings.
        """
        custom_settings = self._generate_fake_settings()
        default_settings = Settings()
        default_sts_pipe = ImagesPipeline(self.tempdir, settings=default_settings)
        user_sts_pipe = ImagesPipeline.from_settings(Settings(custom_settings))
        for pipe_attr, settings_attr in self.img_cls_attribute_names:
            expected_default_value = self.default_pipeline_settings.get(pipe_attr)
            custom_value = custom_settings.get(settings_attr)
            self.assertNotEqual(expected_default_value, custom_value)
            self.assertEqual(getattr(default_sts_pipe, pipe_attr.lower()), expected_default_value)
            self.assertEqual(getattr(user_sts_pipe, pipe_attr.lower()), custom_value)

    def test_subclass_attrs_preserved_default_settings(self):
        """
        If image settings are not defined at all subclass of ImagePipeline takes values
        from class attributes.
        """
        pipeline_cls = self._generate_fake_pipeline_subclass()
        pipeline = pipeline_cls.from_settings(Settings({"IMAGES_STORE": self.tempdir}))
        for pipe_attr, settings_attr in self.img_cls_attribute_names:
            # Instance attribute (lowercase) must be equal to class attribute (uppercase).
            attr_value = getattr(pipeline, pipe_attr.lower())
            self.assertNotEqual(attr_value, self.default_pipeline_settings[pipe_attr])
            self.assertEqual(attr_value, getattr(pipeline, pipe_attr))

    def test_subclass_attrs_preserved_custom_settings(self):
        """
        If image settings are defined but they are not defined for subclass default
        values taken from settings should be preserved.
        """
        pipeline_cls = self._generate_fake_pipeline_subclass()
        settings = self._generate_fake_settings()
        pipeline = pipeline_cls.from_settings(Settings(settings))
        for pipe_attr, settings_attr in self.img_cls_attribute_names:
            # Instance attribute (lowercase) must be equal to
            # value defined in settings.
            value = getattr(pipeline, pipe_attr.lower())
            self.assertNotEqual(value, self.default_pipeline_settings[pipe_attr])
            setings_value = settings.get(settings_attr)
            self.assertEqual(value, setings_value)

    def test_no_custom_settings_for_subclasses(self):
        """
        If there are no settings for subclass and no subclass attributes, pipeline should use
        attributes of base class.
        """
        class UserDefinedImagePipeline(ImagesPipeline):
            pass

        user_pipeline = UserDefinedImagePipeline.from_settings(Settings({"IMAGES_STORE": self.tempdir}))
        for pipe_attr, settings_attr in self.img_cls_attribute_names:
            # Values from settings for custom pipeline should be set on pipeline instance.
            custom_value = self.default_pipeline_settings.get(pipe_attr.upper())
            self.assertEqual(getattr(user_pipeline, pipe_attr.lower()), custom_value)

    def test_custom_settings_for_subclasses(self):
        """
        If there are custom settings for subclass and NO class attributes, pipeline should use custom
        settings.
        """
        class UserDefinedImagePipeline(ImagesPipeline):
            pass

        prefix = UserDefinedImagePipeline.__name__.upper()
        settings = self._generate_fake_settings(prefix=prefix)
        user_pipeline = UserDefinedImagePipeline.from_settings(Settings(settings))
        for pipe_attr, settings_attr in self.img_cls_attribute_names:
            # Values from settings for custom pipeline should be set on pipeline instance.
            custom_value = settings.get(prefix + "_" + settings_attr)
            self.assertNotEqual(custom_value, self.default_pipeline_settings[pipe_attr])
            self.assertEqual(getattr(user_pipeline, pipe_attr.lower()), custom_value)

    def test_custom_settings_and_class_attrs_for_subclasses(self):
        """
        If there are custom settings for subclass AND class attributes
        setting keys are preferred and override attributes.
        """
        pipeline_cls = self._generate_fake_pipeline_subclass()
        prefix = pipeline_cls.__name__.upper()
        settings = self._generate_fake_settings(prefix=prefix)
        user_pipeline = pipeline_cls.from_settings(Settings(settings))
        for pipe_attr, settings_attr in self.img_cls_attribute_names:
            custom_value = settings.get(prefix + "_" + settings_attr)
            self.assertNotEqual(custom_value, self.default_pipeline_settings[pipe_attr])
            self.assertEqual(getattr(user_pipeline, pipe_attr.lower()), custom_value)

    def test_cls_attrs_with_DEFAULT_prefix(self):
        class UserDefinedImagePipeline(ImagesPipeline):
            DEFAULT_IMAGES_URLS_FIELD = "something"
            DEFAULT_IMAGES_RESULT_FIELD = "something_else"
        pipeline = UserDefinedImagePipeline.from_settings(Settings({"IMAGES_STORE": self.tempdir}))
        self.assertEqual(pipeline.images_result_field, "something_else")
        self.assertEqual(pipeline.images_urls_field, "something")

    def test_user_defined_subclass_default_key_names(self):
        """Test situation when user defines subclass of ImagePipeline,
        but uses attribute names for default pipeline (without prefixing
        them with pipeline class name).
        """
        settings = self._generate_fake_settings()

        class UserPipe(ImagesPipeline):
            pass

        pipeline_cls = UserPipe.from_settings(Settings(settings))

        for pipe_attr, settings_attr in self.img_cls_attribute_names:
            expected_value = settings.get(settings_attr)
            self.assertEqual(getattr(pipeline_cls, pipe_attr.lower()),
                             expected_value)


class NoimagesDropTestCase(unittest.TestCase):

    def test_deprecation_warning(self):
        arg = str()
        with catch_warnings(record=True) as warnings:
            NoimagesDrop(arg)
            self.assertEqual(len(warnings), 1)
            self.assertEqual(warnings[0].category, ScrapyDeprecationWarning)
        with catch_warnings(record=True) as warnings:
            class SubclassedNoimagesDrop(NoimagesDrop):
                pass
            SubclassedNoimagesDrop(arg)
            self.assertEqual(len(warnings), 1)
            self.assertEqual(warnings[0].category, ScrapyDeprecationWarning)


def _create_image(format, *a, **kw):
    buf = io.BytesIO()
    Image.new(*a, **kw).save(buf, format)
    buf.seek(0)
    return Image.open(buf)


if __name__ == "__main__":
    unittest.main()<|MERGE_RESOLUTION|>--- conflicted
+++ resolved
@@ -1,14 +1,11 @@
+import dataclasses
 import hashlib
 import io
 import random
 from shutil import rmtree
 from tempfile import mkdtemp
-<<<<<<< HEAD
 from unittest import skipIf
 from warnings import catch_warnings
-=======
-import dataclasses
->>>>>>> 9fbd819b
 
 import attr
 from itemadapter import ItemAdapter
