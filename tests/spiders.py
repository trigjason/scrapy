"""
Some spiders used for testing and benchmarking
"""
import asyncio
import time
from urllib.parse import urlencode

from twisted.internet import defer

from scrapy import signals
from scrapy.exceptions import StopDownload
from scrapy.http import Request
from scrapy.item import Item
from scrapy.linkextractors import LinkExtractor
from scrapy.spiders import Spider
from scrapy.spiders.crawl import CrawlSpider, Rule
from scrapy.utils.test import get_from_asyncio_queue


class MockServerSpider(Spider):
    def __init__(self, mockserver=None, *args, **kwargs):
        super().__init__(*args, **kwargs)
        self.mockserver = mockserver


class MetaSpider(MockServerSpider):

    name = 'meta'

    def __init__(self, *args, **kwargs):
        super().__init__(*args, **kwargs)
        self.meta = {}

    def closed(self, reason):
        self.meta['close_reason'] = reason


class FollowAllSpider(MetaSpider):

    name = 'follow'
    link_extractor = LinkExtractor()

    def __init__(self, total=10, show=20, order="rand", maxlatency=0.0, *args, **kwargs):
        super().__init__(*args, **kwargs)
        self.urls_visited = []
        self.times = []
        qargs = {'total': total, 'show': show, 'order': order, 'maxlatency': maxlatency}
        url = self.mockserver.url(f"/follow?{urlencode(qargs, doseq=1)}")
        self.start_urls = [url]

    def parse(self, response):
        self.urls_visited.append(response.url)
        self.times.append(time.time())
        for link in self.link_extractor.extract_links(response):
            yield Request(link.url, callback=self.parse)


class DelaySpider(MetaSpider):

    name = 'delay'

    def __init__(self, n=1, b=0, *args, **kwargs):
        super().__init__(*args, **kwargs)
        self.n = n
        self.b = b
        self.t1 = self.t2 = self.t2_err = 0

    def start_requests(self):
        self.t1 = time.time()
        url = self.mockserver.url(f"/delay?n={self.n}&b={self.b}")
        yield Request(url, callback=self.parse, errback=self.errback)

    def parse(self, response):
        self.t2 = time.time()

    def errback(self, failure):
        self.t2_err = time.time()


class SimpleSpider(MetaSpider):

    name = 'simple'

    def __init__(self, url="http://localhost:8998", *args, **kwargs):
        super().__init__(*args, **kwargs)
        self.start_urls = [url]

    def parse(self, response):
        self.logger.info("Got response %d" % response.status)


class AsyncDefSpider(SimpleSpider):

    name = 'asyncdef'

    async def parse(self, response):
        await defer.succeed(42)
        self.logger.info("Got response %d" % response.status)


class AsyncDefAsyncioSpider(SimpleSpider):

    name = 'asyncdef_asyncio'

    async def parse(self, response):
        await asyncio.sleep(0.2)
        status = await get_from_asyncio_queue(response.status)
        self.logger.info("Got response %d" % status)


class AsyncDefAsyncioReturnSpider(SimpleSpider):

    name = 'asyncdef_asyncio_return'

    async def parse(self, response):
        await asyncio.sleep(0.2)
        status = await get_from_asyncio_queue(response.status)
        self.logger.info("Got response %d" % status)
        return [{'id': 1}, {'id': 2}]


class AsyncDefAsyncioReturnSingleElementSpider(SimpleSpider):

    name = "asyncdef_asyncio_return_single_element"

    async def parse(self, response):
        await asyncio.sleep(0.1)
        status = await get_from_asyncio_queue(response.status)
        self.logger.info("Got response %d" % status)
        return {"foo": 42}


class AsyncDefAsyncioReqsReturnSpider(SimpleSpider):

    name = 'asyncdef_asyncio_reqs_return'

    async def parse(self, response):
        await asyncio.sleep(0.2)
        req_id = response.meta.get('req_id', 0)
        status = await get_from_asyncio_queue(response.status)
        self.logger.info("Got response %d, req_id %d" % (status, req_id))
        if req_id > 0:
            return
        reqs = []
        for i in range(1, 3):
            req = Request(self.start_urls[0], dont_filter=True, meta={'req_id': i})
            reqs.append(req)
        return reqs


class AsyncDefAsyncioGenSpider(SimpleSpider):

    name = 'asyncdef_asyncio_gen'

    async def parse(self, response):
        await asyncio.sleep(0.2)
        yield {'foo': 42}
        self.logger.info("Got response %d" % response.status)


class AsyncDefAsyncioGenLoopSpider(SimpleSpider):

    name = 'asyncdef_asyncio_gen_loop'

    async def parse(self, response):
        for i in range(10):
            await asyncio.sleep(0.1)
            yield {'foo': i}
        self.logger.info("Got response %d" % response.status)


class AsyncDefAsyncioGenComplexSpider(SimpleSpider):

    name = 'asyncdef_asyncio_gen_complex'
    initial_reqs = 4
    following_reqs = 3
    depth = 2

    def _get_req(self, index, cb=None):
<<<<<<< HEAD
        return Request(self.mockserver.url("/status?n=200&request=%d" % index),
=======
        return Request(self.mockserver.url(f"/status?n=200&request={index}"),
>>>>>>> be655b85
                       meta={'index': index},
                       dont_filter=True,
                       callback=cb)

    def start_requests(self):
        for i in range(1, self.initial_reqs + 1):
            yield self._get_req(i)

    async def parse(self, response):
        index = response.meta['index']
        yield {'index': index}
        if index < 10 ** self.depth:
            for new_index in range(10 * index, 10 * index + self.following_reqs):
                yield self._get_req(new_index)
        yield self._get_req(index, cb=self.parse2)
        await asyncio.sleep(0.1)
        yield {'index': index + 5}

    async def parse2(self, response):
        await asyncio.sleep(0.1)
        yield {'index2': response.meta['index']}


class ItemSpider(FollowAllSpider):

    name = 'item'

    def parse(self, response):
        for request in super().parse(response):
            yield request
            yield Item()
            yield {}


class DefaultError(Exception):
    pass


class ErrorSpider(FollowAllSpider):

    name = 'error'
    exception_cls = DefaultError

    def raise_exception(self):
        raise self.exception_cls('Expected exception')

    def parse(self, response):
        for request in super().parse(response):
            yield request
            self.raise_exception()


class YieldingRequestsSpider(FollowAllSpider):
    number_of_start_requests = 10

    def start_requests(self):
        for s in range(self.number_of_start_requests):
            qargs = {'total': 10, 'seed': s}
            url = self.mockserver.url("/follow?%s") % urlencode(qargs, doseq=1)
            yield Request(url, meta={'seed': s})


class BrokenStartRequestsSpider(FollowAllSpider):
    fail_before_yield = True
    fail_yielding = True

    def start_requests(self):
        if self.fail_before_yield:
            1 / 0

<<<<<<< HEAD
        for r in super().start_requests():
            yield r
=======
        for s in range(100):
            qargs = {'total': 10, 'seed': s}
            url = self.mockserver.url(f"/follow?{urlencode(qargs, doseq=1)}")
            yield Request(url, meta={'seed': s})
>>>>>>> be655b85
            if self.fail_yielding:
                2 / 0


class SingleRequestSpider(MetaSpider):

    seed = None
    callback_func = None
    errback_func = None

    def start_requests(self):
        if isinstance(self.seed, Request):
            yield self.seed.replace(callback=self.parse, errback=self.on_error)
        else:
            yield Request(self.seed, callback=self.parse, errback=self.on_error)

    def parse(self, response):
        self.meta.setdefault('responses', []).append(response)
        if callable(self.callback_func):
            return self.callback_func(response)
        if 'next' in response.meta:
            return response.meta['next']

    def on_error(self, failure):
        self.meta['failure'] = failure
        if callable(self.errback_func):
            return self.errback_func(failure)


class DuplicateStartRequestsSpider(MockServerSpider):
    dont_filter = True
    name = 'duplicatestartrequests'
    distinct_urls = 2
    dupe_factor = 3

    def start_requests(self):
        for i in range(0, self.distinct_urls):
            for j in range(0, self.dupe_factor):
                url = self.mockserver.url(f"/echo?headers=1&body=test{i}")
                yield Request(url, dont_filter=self.dont_filter)

    def __init__(self, url="http://localhost:8998", *args, **kwargs):
        super().__init__(*args, **kwargs)
        self.visited = 0

    def parse(self, response):
        self.visited += 1


class CrawlSpiderWithParseMethod(MockServerSpider, CrawlSpider):
    """
    A CrawlSpider which overrides the 'parse' method
    """
    name = 'crawl_spider_with_parse_method'
    custom_settings: dict = {
        'RETRY_HTTP_CODES': [],  # no need to retry
    }
    rules = (
        Rule(LinkExtractor(), callback='parse', follow=True),
    )

    def start_requests(self):
        test_body = b"""
        <html>
            <head><title>Page title<title></head>
            <body>
                <p><a href="/status?n=200">Item 200</a></p>  <!-- callback -->
                <p><a href="/status?n=201">Item 201</a></p>  <!-- callback -->
            </body>
        </html>
        """
        url = self.mockserver.url("/alpayload")
        yield Request(url, method="POST", body=test_body)

    def parse(self, response, foo=None):
        self.logger.info('[parse] status %i (foo: %s)', response.status, foo)
        yield Request(self.mockserver.url("/status?n=202"), self.parse, cb_kwargs={"foo": "bar"})


class CrawlSpiderWithErrback(CrawlSpiderWithParseMethod):
    name = 'crawl_spider_with_errback'
    rules = (
        Rule(LinkExtractor(), callback='parse', errback='errback', follow=True),
    )

    def start_requests(self):
        test_body = b"""
        <html>
            <head><title>Page title<title></head>
            <body>
                <p><a href="/status?n=200">Item 200</a></p>  <!-- callback -->
                <p><a href="/status?n=201">Item 201</a></p>  <!-- callback -->
                <p><a href="/status?n=404">Item 404</a></p>  <!-- errback -->
                <p><a href="/status?n=500">Item 500</a></p>  <!-- errback -->
                <p><a href="/status?n=501">Item 501</a></p>  <!-- errback -->
            </body>
        </html>
        """
        url = self.mockserver.url("/alpayload")
        yield Request(url, method="POST", body=test_body)

    def errback(self, failure):
        self.logger.info('[errback] status %i', failure.value.response.status)


class BytesReceivedCallbackSpider(MetaSpider):

    full_response_length = 2**18

    @classmethod
    def from_crawler(cls, crawler, *args, **kwargs):
        spider = super().from_crawler(crawler, *args, **kwargs)
        crawler.signals.connect(spider.bytes_received, signals.bytes_received)
        return spider

    def start_requests(self):
        body = b"a" * self.full_response_length
        url = self.mockserver.url("/alpayload")
        yield Request(url, method="POST", body=body, errback=self.errback)

    def parse(self, response):
        self.meta["response"] = response

    def errback(self, failure):
        self.meta["failure"] = failure

    def bytes_received(self, data, request, spider):
        self.meta["bytes_received"] = data
        raise StopDownload(fail=False)


class BytesReceivedErrbackSpider(BytesReceivedCallbackSpider):

    def bytes_received(self, data, request, spider):
        self.meta["bytes_received"] = data
        raise StopDownload(fail=True)<|MERGE_RESOLUTION|>--- conflicted
+++ resolved
@@ -177,11 +177,7 @@
     depth = 2
 
     def _get_req(self, index, cb=None):
-<<<<<<< HEAD
-        return Request(self.mockserver.url("/status?n=200&request=%d" % index),
-=======
         return Request(self.mockserver.url(f"/status?n=200&request={index}"),
->>>>>>> be655b85
                        meta={'index': index},
                        dont_filter=True,
                        callback=cb)
@@ -240,7 +236,7 @@
     def start_requests(self):
         for s in range(self.number_of_start_requests):
             qargs = {'total': 10, 'seed': s}
-            url = self.mockserver.url("/follow?%s") % urlencode(qargs, doseq=1)
+            url = self.mockserver.url(f"/follow?{urlencode(qargs, doseq=1)}")
             yield Request(url, meta={'seed': s})
 
 
@@ -252,15 +248,8 @@
         if self.fail_before_yield:
             1 / 0
 
-<<<<<<< HEAD
         for r in super().start_requests():
             yield r
-=======
-        for s in range(100):
-            qargs = {'total': 10, 'seed': s}
-            url = self.mockserver.url(f"/follow?{urlencode(qargs, doseq=1)}")
-            yield Request(url, meta={'seed': s})
->>>>>>> be655b85
             if self.fail_yielding:
                 2 / 0
 
