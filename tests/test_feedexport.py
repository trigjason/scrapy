--- conflicted
+++ resolved
@@ -5,16 +5,11 @@
 import tempfile
 import shutil
 import string
-<<<<<<< HEAD
 from io import BytesIO
+from pathlib import Path
 from unittest import mock
 from urllib.parse import urljoin, urlparse, quote
 from urllib.request import pathname2url
-=======
-from unittest import mock
-from six.moves.urllib.parse import urljoin, urlparse, quote
-from six.moves.urllib.request import pathname2url
->>>>>>> 78ad0163
 
 from zope.interface.verify import verifyObject
 from twisted.trial import unittest
@@ -32,11 +27,6 @@
     BlockingFeedStorage)
 from scrapy.utils.test import assert_aws_environ, get_s3_content_and_delete, get_crawler
 from scrapy.utils.python import to_unicode
-<<<<<<< HEAD
-=======
-
-from pathlib import Path
->>>>>>> 78ad0163
 
 
 class FileFeedStorageTest(unittest.TestCase):
